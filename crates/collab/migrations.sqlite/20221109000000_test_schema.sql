CREATE TABLE "users" (
    "id" INTEGER PRIMARY KEY AUTOINCREMENT,
    "github_login" VARCHAR,
    "admin" BOOLEAN,
    "email_address" VARCHAR(255) DEFAULT NULL,
    "invite_code" VARCHAR(64),
    "invite_count" INTEGER NOT NULL DEFAULT 0,
    "inviter_id" INTEGER REFERENCES users (id),
    "connected_once" BOOLEAN NOT NULL DEFAULT false,
    "created_at" TIMESTAMP NOT NULL DEFAULT now,
    "metrics_id" TEXT,
    "github_user_id" INTEGER
);
CREATE UNIQUE INDEX "index_users_github_login" ON "users" ("github_login");
CREATE UNIQUE INDEX "index_invite_code_users" ON "users" ("invite_code");
CREATE INDEX "index_users_on_email_address" ON "users" ("email_address");
CREATE INDEX "index_users_on_github_user_id" ON "users" ("github_user_id");

CREATE TABLE "access_tokens" (
    "id" INTEGER PRIMARY KEY AUTOINCREMENT,
    "user_id" INTEGER REFERENCES users (id),
    "hash" VARCHAR(128)
);
CREATE INDEX "index_access_tokens_user_id" ON "access_tokens" ("user_id");

CREATE TABLE "contacts" (
    "id" INTEGER PRIMARY KEY AUTOINCREMENT,
    "user_id_a" INTEGER REFERENCES users (id) NOT NULL,
    "user_id_b" INTEGER REFERENCES users (id) NOT NULL,
    "a_to_b" BOOLEAN NOT NULL,
    "should_notify" BOOLEAN NOT NULL,
    "accepted" BOOLEAN NOT NULL
);
CREATE UNIQUE INDEX "index_contacts_user_ids" ON "contacts" ("user_id_a", "user_id_b");
CREATE INDEX "index_contacts_user_id_b" ON "contacts" ("user_id_b");

CREATE TABLE "rooms" (
    "id" INTEGER PRIMARY KEY AUTOINCREMENT,
    "live_kit_room" VARCHAR NOT NULL
);

CREATE TABLE "projects" (
    "id" INTEGER PRIMARY KEY AUTOINCREMENT,
    "room_id" INTEGER REFERENCES rooms (id) NOT NULL,
    "host_user_id" INTEGER REFERENCES users (id) NOT NULL,
    "host_connection_id" INTEGER,
    "host_connection_server_id" INTEGER REFERENCES servers (id) ON DELETE CASCADE,
    "unregistered" BOOLEAN NOT NULL DEFAULT FALSE
);
CREATE INDEX "index_projects_on_host_connection_server_id" ON "projects" ("host_connection_server_id");
CREATE INDEX "index_projects_on_host_connection_id_and_host_connection_server_id" ON "projects" ("host_connection_id", "host_connection_server_id");

CREATE TABLE "worktrees" (
    "project_id" INTEGER NOT NULL REFERENCES projects (id) ON DELETE CASCADE,
    "id" INTEGER NOT NULL,
    "root_name" VARCHAR NOT NULL,
    "abs_path" VARCHAR NOT NULL,
    "visible" BOOL NOT NULL,
    "scan_id" INTEGER NOT NULL,
    "is_complete" BOOL NOT NULL DEFAULT FALSE,
    "completed_scan_id" INTEGER NOT NULL,
    PRIMARY KEY(project_id, id)
);
CREATE INDEX "index_worktrees_on_project_id" ON "worktrees" ("project_id");

CREATE TABLE "worktree_entries" (
    "project_id" INTEGER NOT NULL,
    "worktree_id" INTEGER NOT NULL,
    "scan_id" INTEGER NOT NULL,
    "id" INTEGER NOT NULL,
    "is_dir" BOOL NOT NULL,
    "path" VARCHAR NOT NULL,
    "inode" INTEGER NOT NULL,
    "mtime_seconds" INTEGER NOT NULL,
    "mtime_nanos" INTEGER NOT NULL,
    "is_symlink" BOOL NOT NULL,
    "is_ignored" BOOL NOT NULL,
    "is_deleted" BOOL NOT NULL,
    "git_status" INTEGER,
    PRIMARY KEY(project_id, worktree_id, id),
    FOREIGN KEY(project_id, worktree_id) REFERENCES worktrees (project_id, id) ON DELETE CASCADE
);
CREATE INDEX "index_worktree_entries_on_project_id" ON "worktree_entries" ("project_id");
CREATE INDEX "index_worktree_entries_on_project_id_and_worktree_id" ON "worktree_entries" ("project_id", "worktree_id");

CREATE TABLE "worktree_repositories" (
    "project_id" INTEGER NOT NULL,
    "worktree_id" INTEGER NOT NULL,
    "work_directory_id" INTEGER NOT NULL,
    "branch" VARCHAR,
    "scan_id" INTEGER NOT NULL,
    "is_deleted" BOOL NOT NULL,
    PRIMARY KEY(project_id, worktree_id, work_directory_id),
    FOREIGN KEY(project_id, worktree_id) REFERENCES worktrees (project_id, id) ON DELETE CASCADE,
    FOREIGN KEY(project_id, worktree_id, work_directory_id) REFERENCES worktree_entries (project_id, worktree_id, id) ON DELETE CASCADE
);
CREATE INDEX "index_worktree_repositories_on_project_id" ON "worktree_repositories" ("project_id");
CREATE INDEX "index_worktree_repositories_on_project_id_and_worktree_id" ON "worktree_repositories" ("project_id", "worktree_id");

<<<<<<< HEAD
=======
CREATE TABLE "worktree_repository_statuses" (
    "project_id" INTEGER NOT NULL,
    "worktree_id" INTEGER NOT NULL,
    "work_directory_id" INTEGER NOT NULL,
    "repo_path" VARCHAR NOT NULL,
    "status" INTEGER NOT NULL,
    "scan_id" INTEGER NOT NULL,
    "is_deleted" BOOL NOT NULL,
    PRIMARY KEY(project_id, worktree_id, work_directory_id, repo_path),
    FOREIGN KEY(project_id, worktree_id) REFERENCES worktrees (project_id, id) ON DELETE CASCADE,
    FOREIGN KEY(project_id, worktree_id, work_directory_id) REFERENCES worktree_entries (project_id, worktree_id, id) ON DELETE CASCADE
);
CREATE INDEX "index_worktree_repository_statuses_on_project_id" ON "worktree_repository_statuses" ("project_id");
CREATE INDEX "index_worktree_repository_statuses_on_project_id_and_worktree_id" ON "worktree_repository_statuses" ("project_id", "worktree_id");
CREATE INDEX "index_worktree_repository_statuses_on_project_id_and_worktree_id_and_work_directory_id" ON "worktree_repository_statuses" ("project_id", "worktree_id", "work_directory_id");

CREATE TABLE "worktree_settings_files" (
    "project_id" INTEGER NOT NULL,
    "worktree_id" INTEGER NOT NULL,
    "path" VARCHAR NOT NULL,
    "content" TEXT,
    PRIMARY KEY(project_id, worktree_id, path),
    FOREIGN KEY(project_id, worktree_id) REFERENCES worktrees (project_id, id) ON DELETE CASCADE
);
CREATE INDEX "index_worktree_settings_files_on_project_id" ON "worktree_settings_files" ("project_id");
CREATE INDEX "index_worktree_settings_files_on_project_id_and_worktree_id" ON "worktree_settings_files" ("project_id", "worktree_id");

>>>>>>> 351e4863
CREATE TABLE "worktree_diagnostic_summaries" (
    "project_id" INTEGER NOT NULL,
    "worktree_id" INTEGER NOT NULL,
    "path" VARCHAR NOT NULL,
    "language_server_id" INTEGER NOT NULL,
    "error_count" INTEGER NOT NULL,
    "warning_count" INTEGER NOT NULL,
    PRIMARY KEY(project_id, worktree_id, path),
    FOREIGN KEY(project_id, worktree_id) REFERENCES worktrees (project_id, id) ON DELETE CASCADE
);
CREATE INDEX "index_worktree_diagnostic_summaries_on_project_id" ON "worktree_diagnostic_summaries" ("project_id");
CREATE INDEX "index_worktree_diagnostic_summaries_on_project_id_and_worktree_id" ON "worktree_diagnostic_summaries" ("project_id", "worktree_id");

CREATE TABLE "language_servers" (
    "id" INTEGER NOT NULL,
    "project_id" INTEGER NOT NULL REFERENCES projects (id) ON DELETE CASCADE,
    "name" VARCHAR NOT NULL,
    PRIMARY KEY(project_id, id)
);
CREATE INDEX "index_language_servers_on_project_id" ON "language_servers" ("project_id");

CREATE TABLE "project_collaborators" (
    "id" INTEGER PRIMARY KEY AUTOINCREMENT,
    "project_id" INTEGER NOT NULL REFERENCES projects (id) ON DELETE CASCADE,
    "connection_id" INTEGER NOT NULL,
    "connection_server_id" INTEGER NOT NULL REFERENCES servers (id) ON DELETE CASCADE,
    "user_id" INTEGER NOT NULL,
    "replica_id" INTEGER NOT NULL,
    "is_host" BOOLEAN NOT NULL
);
CREATE INDEX "index_project_collaborators_on_project_id" ON "project_collaborators" ("project_id");
CREATE UNIQUE INDEX "index_project_collaborators_on_project_id_and_replica_id" ON "project_collaborators" ("project_id", "replica_id");
CREATE INDEX "index_project_collaborators_on_connection_server_id" ON "project_collaborators" ("connection_server_id");
CREATE INDEX "index_project_collaborators_on_connection_id" ON "project_collaborators" ("connection_id");
CREATE UNIQUE INDEX "index_project_collaborators_on_project_id_connection_id_and_server_id" ON "project_collaborators" ("project_id", "connection_id", "connection_server_id");

CREATE TABLE "room_participants" (
    "id" INTEGER PRIMARY KEY AUTOINCREMENT,
    "room_id" INTEGER NOT NULL REFERENCES rooms (id),
    "user_id" INTEGER NOT NULL REFERENCES users (id),
    "answering_connection_id" INTEGER,
    "answering_connection_server_id" INTEGER REFERENCES servers (id) ON DELETE CASCADE,
    "answering_connection_lost" BOOLEAN NOT NULL,
    "location_kind" INTEGER,
    "location_project_id" INTEGER,
    "initial_project_id" INTEGER,
    "calling_user_id" INTEGER NOT NULL REFERENCES users (id),
    "calling_connection_id" INTEGER NOT NULL,
    "calling_connection_server_id" INTEGER REFERENCES servers (id) ON DELETE SET NULL
);
CREATE UNIQUE INDEX "index_room_participants_on_user_id" ON "room_participants" ("user_id");
CREATE INDEX "index_room_participants_on_room_id" ON "room_participants" ("room_id");
CREATE INDEX "index_room_participants_on_answering_connection_server_id" ON "room_participants" ("answering_connection_server_id");
CREATE INDEX "index_room_participants_on_calling_connection_server_id" ON "room_participants" ("calling_connection_server_id");
CREATE INDEX "index_room_participants_on_answering_connection_id" ON "room_participants" ("answering_connection_id");
CREATE UNIQUE INDEX "index_room_participants_on_answering_connection_id_and_answering_connection_server_id" ON "room_participants" ("answering_connection_id", "answering_connection_server_id");

CREATE TABLE "servers" (
    "id" INTEGER PRIMARY KEY AUTOINCREMENT,
    "environment" VARCHAR NOT NULL
);

CREATE TABLE "followers" (
    "id" INTEGER PRIMARY KEY AUTOINCREMENT,
    "room_id" INTEGER NOT NULL REFERENCES rooms (id) ON DELETE CASCADE,
    "project_id" INTEGER NOT NULL REFERENCES projects (id) ON DELETE CASCADE,
    "leader_connection_server_id" INTEGER NOT NULL REFERENCES servers (id) ON DELETE CASCADE,
    "leader_connection_id" INTEGER NOT NULL,
    "follower_connection_server_id" INTEGER NOT NULL REFERENCES servers (id) ON DELETE CASCADE,
    "follower_connection_id" INTEGER NOT NULL
);
CREATE UNIQUE INDEX
    "index_followers_on_project_id_and_leader_connection_server_id_and_leader_connection_id_and_follower_connection_server_id_and_follower_connection_id"
ON "followers" ("project_id", "leader_connection_server_id", "leader_connection_id", "follower_connection_server_id", "follower_connection_id");
CREATE INDEX "index_followers_on_room_id" ON "followers" ("room_id");<|MERGE_RESOLUTION|>--- conflicted
+++ resolved
@@ -97,24 +97,6 @@
 CREATE INDEX "index_worktree_repositories_on_project_id" ON "worktree_repositories" ("project_id");
 CREATE INDEX "index_worktree_repositories_on_project_id_and_worktree_id" ON "worktree_repositories" ("project_id", "worktree_id");
 
-<<<<<<< HEAD
-=======
-CREATE TABLE "worktree_repository_statuses" (
-    "project_id" INTEGER NOT NULL,
-    "worktree_id" INTEGER NOT NULL,
-    "work_directory_id" INTEGER NOT NULL,
-    "repo_path" VARCHAR NOT NULL,
-    "status" INTEGER NOT NULL,
-    "scan_id" INTEGER NOT NULL,
-    "is_deleted" BOOL NOT NULL,
-    PRIMARY KEY(project_id, worktree_id, work_directory_id, repo_path),
-    FOREIGN KEY(project_id, worktree_id) REFERENCES worktrees (project_id, id) ON DELETE CASCADE,
-    FOREIGN KEY(project_id, worktree_id, work_directory_id) REFERENCES worktree_entries (project_id, worktree_id, id) ON DELETE CASCADE
-);
-CREATE INDEX "index_worktree_repository_statuses_on_project_id" ON "worktree_repository_statuses" ("project_id");
-CREATE INDEX "index_worktree_repository_statuses_on_project_id_and_worktree_id" ON "worktree_repository_statuses" ("project_id", "worktree_id");
-CREATE INDEX "index_worktree_repository_statuses_on_project_id_and_worktree_id_and_work_directory_id" ON "worktree_repository_statuses" ("project_id", "worktree_id", "work_directory_id");
-
 CREATE TABLE "worktree_settings_files" (
     "project_id" INTEGER NOT NULL,
     "worktree_id" INTEGER NOT NULL,
@@ -126,7 +108,6 @@
 CREATE INDEX "index_worktree_settings_files_on_project_id" ON "worktree_settings_files" ("project_id");
 CREATE INDEX "index_worktree_settings_files_on_project_id_and_worktree_id" ON "worktree_settings_files" ("project_id", "worktree_id");
 
->>>>>>> 351e4863
 CREATE TABLE "worktree_diagnostic_summaries" (
     "project_id" INTEGER NOT NULL,
     "worktree_id" INTEGER NOT NULL,
